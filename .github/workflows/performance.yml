# This is a workflow triggered by PR or triggered manually
# Runs quick performance tests and reports the comparison against HEAD
# Test should take less than 10 minutes to run on current self-hosted devices
name: "Performance Testing"

# Controls when the action will run.
# This workflow runs when manually triggered by keywords used in the start of a review comment
# Currently that phrase is /bench_x64. /bench_aarch64 and /bench_all are TODOs.
on:
  issue_comment:
    types: [created]
  push:

# Env variables
env:
  SG_COMMIT: b4971ae
  GITHUB_CONTEXT: ${{ toJson(github) }}

jobs:
  Wasmtime_Repo_On_PR_Comment:
    name: Benchmark x64 on PR comment Wasmtime repo
    runs-on: ubuntu-latest
    if: |
      (github.event_name == 'issue_comment') &&
      (github.event.issue.pull_request.url) &&
      (contains(github.event.comment.body, '/bench_x64')) &&
      (('abrown' == github.event.comment.user.login)
        || ('afonso360' == github.event.comment.user.login)
        || ('akirilov-arm' == github.event.comment.user.login)
        || ('alexcrichton' == github.event.comment.user.login)
        || ('bbouvier' == github.event.comment.user.login)
        || ('bjorn3' == github.event.comment.user.login)
        || ('cfallin' == github.event.comment.user.login)
        || ('fitzgen' == github.event.comment.user.login)
        || ('jlb6740' == github.event.comment.user.login)
        || ('sparker-arm' == github.event.comment.user.login)
        || ('uweigand' == github.event.comment.user.login))
<<<<<<< HEAD

=======
>>>>>>> 00d35720
    steps:
      - run: echo "$GITHUB_CONTEXT"
      - run: |
          # Create and Push Branch
          # git clone https://wasmtime-publish:${{secrets.PERSONAL_ACCESS_TOKEN}}@github.com/bytecodealliance/wasmtime-sightglass-benchmarking.git
          git clone https://jlb6740:${{secrets.SIGHTGLASS_BENCHMARKING_TOKEN}}@github.com/bytecodealliance/wasmtime-sightglass-benchmarking.git
          cd wasmtime-sightglass-benchmarking
          git remote add wasmtime ${{ github.event.repository.clone_url }}
          git fetch wasmtime refs/pull/*/merge:refs/remotes/wasmtime/pull/*/merge
          export issue_pr_url=${{ github.event.issue.pull_request.url }}
          export issue_commits_url=${issue_pr_url}/commits
          export issue_ref_name=$(curl -sSL $issue_pr_url | jq -r '.head.ref' | head -n 1)
          export issue_number=$(curl -sSL $issue_pr_url | jq -r '.number' | head -n 1)
          export issue_merge_commit_sha=$(curl -sSL $issue_pr_url | jq -r '.merge_commit_sha' | head -n 1)
          git submodule update --init --recursive
          git checkout wasmtime/pull/${issue_number}/merge -b pull/${issue_number}/merge/${issue_merge_commit_sha}
          export commit_url=${{ github.event.pull_request._links.commits.href }}
          git config user.name $(curl -sSL $issue_commits_url | jq -r '.[].commit.committer.name' | tail -n 1)
          git config user.email $(curl -sSL $issue_commits_url | jq -r '.[].commit.committer.email' | tail -n 1)
          git log -n 1
          git commit --allow-empty -m "${issue_commits_url}"
          git push origin --force pull/${issue_number}/merge/${issue_merge_commit_sha}
          git log -n 1

  Performance_Repo_On_Push:
    name: Benchmark x64 on push Performance repo
    runs-on: [self-hosted, linux, x64]
    if: (github.event_name == 'push') && (github.repository == 'bytecodealliance/wasmtime-sightglass-benchmarking')
    steps:
      - run: echo "$GITHUB_CONTEXT"
      - run: echo "${{ github.event.head_commit.message }}"
      - name: "Build sightglass commit '${{ env.SG_COMMIT }}'"
        run: |
          cd ../ && ls -l && rm -rf ./sightglass
          git clone https://github.com/bytecodealliance/sightglass.git && cd ./sightglass
          git checkout ${{env.SG_COMMIT}}
          cargo build --release

      - name: Checkout patch from bytecodealliance/wasmtime (pushed and triggering on this perf repo)
        uses: actions/checkout@v3
        with:
          submodules: true
          path: wasmtime_commit

      - name: Get latest rust toolchain
        uses: actions-rs/toolchain@v1
        with:
          toolchain: nightly

      - name: Build patch from bytecodealliance/wasmtime (pushed and triggering on this perf repo)
        working-directory: ./wasmtime_commit
        run: |
          cargo --version
          cargo build --release -p wasmtime-bench-api
          cp target/release/libwasmtime_bench_api.so /tmp/wasmtime_commit.so

      - name: Checkout main from bytecodealliance/wasmtime
        uses: actions/checkout@v3
        with:
          ref: 'main'
          repository: 'bytecodealliance/wasmtime'
          submodules: true
          path: wasmtime_main

      - name: Get latest rust toolchain
        uses: actions-rs/toolchain@v1
        with:
          toolchain: nightly

      - name: Build main from bytecodealliance/wasmtime
        working-directory: ./wasmtime_main
        run: |
          cargo build --release -p wasmtime-bench-api
          cp target/release/libwasmtime_bench_api.so /tmp/wasmtime_main.so

      - name: Run performance tests
        working-directory: ../sightglass
        run: |
          cargo run -- \
          benchmark \
          --processes 1 \
          --iterations-per-process 2 \
          --engine /tmp/wasmtime_main.so \
          --engine /tmp/wasmtime_commit.so \
          --output-format csv \
          --output-file /tmp/results.csv \
          --raw \
          -- benchmarks/*/benchmark.wasm
          ./target/release/sightglass-cli summarize --input-format csv  --output-format csv -f /tmp/results.csv > /tmp/results_summarized.csv

      - name: Setup Python
        uses: actions/setup-python@v2
        with:
          python-version: '3.9'

      - name: Post Process Results
        run: |
          pip3 install pandas numpy
          grep -v "nanoseconds" /tmp/results_summarized.csv > /tmp/results_cycles_summarized.csv
          sed -i 's/\/tmp\/wasmtime_commit.so/patch/g' /tmp/results_cycles_summarized.csv
          sed -i 's/\/tmp\/wasmtime_main.so/main/g' /tmp/results_cycles_summarized.csv
          sed -i 's/benchmarks-next\///g'  /tmp/results_cycles_summarized.csv
          sed -i 's/\/benchmark.wasm//g'  /tmp/results_cycles_summarized.csv
          python3 -c "import pandas as pd; pp = pd.read_csv('/tmp/results_cycles_summarized.csv', \
          usecols=['arch','engine','wasm', 'phase', 'mean'], header=0); \
          pp_sorted = pp.sort_values(['wasm', 'phase', 'engine'], ascending=True); \
          pp_pct_changed=pp_sorted.groupby(['wasm','phase'])['mean'].pct_change().reset_index().rename(columns = {'mean':'pct_change'}); \
          pp_sorted.index.name = 'index'; \
          pp_sorted_merged=pp_sorted.merge(pp_pct_changed, on='index'); \
          pp_sorted_merged[pp_sorted_merged['engine'].str.contains('patch')]; \
          pp_sorted_merged=pp_sorted_merged[pp_sorted_merged['engine'].str.contains('patch')]; \
          pp_sorted_merged=pp_sorted_merged[['wasm','arch','phase','pct_change']]; \
          print(pp_sorted_merged.to_string(index=False));" >  /tmp/results_cycles_summarized_sorted2.csv
          sed -i 's/^/ /' /tmp/results_cycles_summarized_sorted2.csv
          sed -i 's/ \+/|/g' /tmp/results_cycles_summarized_sorted2.csv
          sed -i -z 's/\n/|\n/g' /tmp/results_cycles_summarized_sorted2.csv
          sed -i '2 i\ |-|-|-|-|' /tmp/results_cycles_summarized_sorted2.csv
          sed -i '/main/d' /tmp/results_cycles_summarized_sorted2.csv
          sed -i '1 i\Shows pct_change on x64 for the patch if merged compared to current head for main.\n\
          Pct_change is based on clocktick event cycles where the benchmarks are run with Sightglass. \
          A negative pct_change means clockticks are expected to be reduced for the benchmark, \
          for that phase, and by that factor, if the patch were merged (i.e. negative is good).\n' /tmp/results_cycles_summarized_sorted2.csv

      - name: Print Results
        run: cat /tmp/results_cycles_summarized_sorted2.csv

      - id: get-comment-body
        name: Create Results Body
        run: |
            body="$(cat /tmp/results_cycles_summarized_sorted2.csv)"
            body="${body//'%'/'%25'}"
            body="${body//$'\n'/'%0A'}"
            body="${body//$'\r'/'%0D'}"
            echo "::set-output name=body::$body"

      - name: Publish Results
        run: |
          curl -X POST -H "Accept: application/vnd.github.v3+json" \
          -H "Authorization: token ${{ secrets.WASMTIME_PUBLISHING_TOKEN }}" \
          ${{ github.event.head_commit.message }} \
          -d '{"body": ${{ toJSON(steps.get-comment-body.outputs.body) }}}'<|MERGE_RESOLUTION|>--- conflicted
+++ resolved
@@ -35,10 +35,7 @@
         || ('jlb6740' == github.event.comment.user.login)
         || ('sparker-arm' == github.event.comment.user.login)
         || ('uweigand' == github.event.comment.user.login))
-<<<<<<< HEAD
 
-=======
->>>>>>> 00d35720
     steps:
       - run: echo "$GITHUB_CONTEXT"
       - run: |
